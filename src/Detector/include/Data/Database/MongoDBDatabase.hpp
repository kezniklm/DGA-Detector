#pragma once

#include <iostream>
#include <string>

#include <mongocxx/client.hpp>
#include <mongocxx/exception/exception.hpp>
#include <mongocxx/instance.hpp>
#include <mongocxx/uri.hpp>
<<<<<<< HEAD
#include <mongocxx/exception/exception.hpp>
#include <iostream>
#include <string>
#include <vector>
#include <map>
#include <chrono>
#include <thread>
=======

>>>>>>> 48162481
#include "Database.hpp"
#include <bsoncxx/json.hpp>						  // Include BSON support
#include <bsoncxx/types.hpp>					  // Include BSON types
#include <mongocxx/exception/query_exception.hpp> // Include specific exception types

class MongoDBDatabase : public Database
{
private:
	mongocxx::instance instance_{}; // MongoDB driver instance
	mongocxx::client connection_;	// MongoDB connection
	mongocxx::database db_;			// Database reference

	void CheckConnection()
	{
		try
		{
			auto admin = connection_["admin"];
			const auto command = bsoncxx::builder::basic::make_document(bsoncxx::builder::basic::kvp("ping", 1));
			admin.run_command(command.view());
		}
		catch (const mongocxx::exception &e)
		{
			throw std::runtime_error(std::string("Failed to ping MongoDB server: ") + e.what());
		}
	}

<<<<<<< HEAD
	template <typename Func>
	auto PerformWithRetries(Func query_func, int max_retries, int retry_delay_ms) -> decltype(query_func())
=======
	template<typename Func>
	bool PerformWithRetries(Func query_func, const int max_retries, const int retry_delay_ms)
>>>>>>> 48162481
	{
		for (int attempt = 0; attempt < max_retries; ++attempt)
		{
			try
			{
				return query_func(); // Attempt the function and return result directly if successful
			}
			catch (const mongocxx::exception &e)
			{
				std::cerr << "MongoDB query failed: " << e.what();
				if (attempt < max_retries - 1)
				{
					std::cerr << " - Retrying..." << std::endl;
					std::this_thread::sleep_for(std::chrono::milliseconds(retry_delay_ms));
				}
				else
				{
					std::cerr << " - All retries exhausted." << std::endl;
					throw; // Rethrow the last exception
				}
			}
		}
		throw std::runtime_error("Failed after retries");
	}

	void HandleBlacklistHit(const std::string &element) override
	{
		const auto now = std::chrono::system_clock::now();
		auto timestamp = std::chrono::duration_cast<std::chrono::seconds>(now.time_since_epoch()).count();

		auto collection = db_["Results"];
		bsoncxx::builder::basic::document document{};
		document.append(bsoncxx::builder::basic::kvp("element", element),
						bsoncxx::builder::basic::kvp("timestamp", static_cast<int64_t>(timestamp)));

		collection.insert_one(document.view());
	}

public:
	MongoDBDatabase(const std::string &uri, const std::string &db_name) : connection_{mongocxx::uri{uri}}
	{
		db_ = connection_[db_name];
		CheckConnection();
	}

	std::map<std::string, bool> CheckInBlacklist(const std::unordered_set<std::string> &elements) override
	{
<<<<<<< HEAD
		return CheckInList("Blacklist", elements);
=======
		auto query_func = [this, &element]()
		{
			auto collection = db_["Blacklist"];
			const auto maybe_result = collection.find_one(bsoncxx::builder::basic::make_document(bsoncxx::builder::basic::kvp(
				"element",
				element)));
			if (maybe_result)
			{
				HandleBlacklistHit(element); // Log the blacklist hit
			}
			return static_cast<bool>(maybe_result);
		};
		return PerformWithRetries(query_func, 3, 1000); // 3 retries, 1000ms delay
>>>>>>> 48162481
	}

	std::map<std::string, bool> CheckInWhitelist(const std::unordered_set<std::string> &elements) override
	{
		return CheckInList("Whitelist", elements);
	}

private:
	std::map<std::string, bool> CheckInList(const std::string &listName, const std::unordered_set<std::string> &elements)
	{
		auto query_func = [this, &listName, &elements]() -> std::map<std::string, bool>
		{
<<<<<<< HEAD
			std::map<std::string, bool> results;

			auto collection = db_[listName];
			bsoncxx::builder::basic::array elementsArray;
			for (const auto &element : elements)
			{
				elementsArray.append(element);
			}

			auto filter = bsoncxx::builder::basic::make_document(
				bsoncxx::builder::basic::kvp("element",
											 bsoncxx::builder::basic::make_document(
												 bsoncxx::builder::basic::kvp("$in", elementsArray))));

			auto cursor = collection.find(filter.view());

			// Initialize results with false
			for (const auto &element : elements)
			{
				results[element] = false;
			}

			for (auto &&doc : cursor)
			{
				std::string element = bsoncxx::to_string(doc["element"].type());
				// Use the element string as needed
				results[element] = true;
				if (listName == "Blacklist")
				{
					HandleBlacklistHit(element);
				}
			}

			return results;
=======
			auto collection = db_["Whitelist"];
			const auto maybe_result = collection.find_one(bsoncxx::builder::basic::make_document(bsoncxx::builder::basic::kvp(
				"element",
				element)));
			return static_cast<bool>(maybe_result); // Adjusted here
>>>>>>> 48162481
		};

		return PerformWithRetries(query_func, 3, 1000); // 3 retries, 1000ms delay
	}
};<|MERGE_RESOLUTION|>--- conflicted
+++ resolved
@@ -7,7 +7,6 @@
 #include <mongocxx/exception/exception.hpp>
 #include <mongocxx/instance.hpp>
 #include <mongocxx/uri.hpp>
-<<<<<<< HEAD
 #include <mongocxx/exception/exception.hpp>
 #include <iostream>
 #include <string>
@@ -15,9 +14,6 @@
 #include <map>
 #include <chrono>
 #include <thread>
-=======
-
->>>>>>> 48162481
 #include "Database.hpp"
 #include <bsoncxx/json.hpp>						  // Include BSON support
 #include <bsoncxx/types.hpp>					  // Include BSON types
@@ -44,13 +40,8 @@
 		}
 	}
 
-<<<<<<< HEAD
 	template <typename Func>
 	auto PerformWithRetries(Func query_func, int max_retries, int retry_delay_ms) -> decltype(query_func())
-=======
-	template<typename Func>
-	bool PerformWithRetries(Func query_func, const int max_retries, const int retry_delay_ms)
->>>>>>> 48162481
 	{
 		for (int attempt = 0; attempt < max_retries; ++attempt)
 		{
@@ -98,23 +89,7 @@
 
 	std::map<std::string, bool> CheckInBlacklist(const std::unordered_set<std::string> &elements) override
 	{
-<<<<<<< HEAD
 		return CheckInList("Blacklist", elements);
-=======
-		auto query_func = [this, &element]()
-		{
-			auto collection = db_["Blacklist"];
-			const auto maybe_result = collection.find_one(bsoncxx::builder::basic::make_document(bsoncxx::builder::basic::kvp(
-				"element",
-				element)));
-			if (maybe_result)
-			{
-				HandleBlacklistHit(element); // Log the blacklist hit
-			}
-			return static_cast<bool>(maybe_result);
-		};
-		return PerformWithRetries(query_func, 3, 1000); // 3 retries, 1000ms delay
->>>>>>> 48162481
 	}
 
 	std::map<std::string, bool> CheckInWhitelist(const std::unordered_set<std::string> &elements) override
@@ -127,7 +102,6 @@
 	{
 		auto query_func = [this, &listName, &elements]() -> std::map<std::string, bool>
 		{
-<<<<<<< HEAD
 			std::map<std::string, bool> results;
 
 			auto collection = db_[listName];
@@ -162,13 +136,6 @@
 			}
 
 			return results;
-=======
-			auto collection = db_["Whitelist"];
-			const auto maybe_result = collection.find_one(bsoncxx::builder::basic::make_document(bsoncxx::builder::basic::kvp(
-				"element",
-				element)));
-			return static_cast<bool>(maybe_result); // Adjusted here
->>>>>>> 48162481
 		};
 
 		return PerformWithRetries(query_func, 3, 1000); // 3 retries, 1000ms delay
